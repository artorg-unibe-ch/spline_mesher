"""
Geometry representation and meshing through spline reconstruction
Author: Simone Poncioni, MSB
Date: 09.2022 - Ongoing
"""

import logging
import os

import coloredlogs
import numpy as np
import SimpleITK as sitk
import src.pyhexspline.futils.hfe_input_transformer as transformer
from src.pyhexspline.spline_mesher import HexMesh

# flake8: noqa: E501


def main():
    LOGGING_NAME = "MESHING"
    # configure the logger
    logger = logging.getLogger(LOGGING_NAME)
    logger.setLevel(logging.INFO)
    handler = logging.StreamHandler()
    handler.setLevel(logging.INFO)
    formatter = logging.Formatter(
        "%(asctime)s - %(name)s - %(levelname)s - %(message)s"
    )
    handler.setFormatter(formatter)
    logger.addHandler(handler)
    coloredlogs.install(level=logging.INFO, logger=logger)

    img_settings = {
        "img_basefilename": "C0003102",
        "img_basepath": f"{os.getcwd()}/01_AIM",
        "meshpath": f"{os.getcwd()}/03_MESH",
        # "meshpath": "/home/simoneponcioni/Documents/01_PHD/03_Methods/HFE-ACCURATE/03_MESH",  # This is only to test the pipeline
        "outputpath": f"{os.getcwd()}/04_OUTPUT",
    }
    meshing_settings = {
        "aspect": 100,  # aspect ratio of the plots
        "_slice": 1,  # slice of the image to be plotted
        "undersampling": 1,  # undersampling factor of the image
        "slicing_coefficient": 20,  # using every nth slice of the image for the spline reconstruction
        "inside_val": int(0),  # threshold value for the inside of the mask
        "outside_val": int(1),  # threshold value for the outside of the mask
        "lower_thresh": float(0),  # lower threshold for the mask
        "upper_thresh": float(0.9),  # upper threshold for the mask
        "s": 100,  # smoothing factor of the spline
        "k": 3,  # degree of the spline
        "interp_points": 100,  # number of points to interpolate the spline
        "dp_simplification_outer": 3,  # Ramer-Douglas-Peucker simplification factor for the periosteal contour
        "dp_simplification_inner": 3,  # Ramer-Douglas-Peucker simplification factor for the endosteal contour
        "thickness_tol": 5e-1,  # minimum cortical thickness tolerance: 3 * XCTII voxel size
        "phases": 2,  # 1: only external contour, 2: external and internal contour
        "center_square_length_factor": 0.4,  # size ratio of the refinement square: 0 < l_f < 1
        "mesh_order": 1,  # set element order (1: linear, 2: quadratic, >2: higher order, not tested)
        "n_elms_longitudinal": 3,  # number of elements in the longitudinal direction
        "n_elms_transverse_trab": 15,  # number of elements in the transverse direction for the trabecular compartment
        "n_elms_transverse_cort": 3,  # number of elements in the transverse direction for the cortical compartment
        "n_elms_radial": 20,  # number of elements in the radial direction # ! Should be 10 if trab_refinement is True
        "ellipsoid_fitting": True,  # True: perform ellipsoid fitting in the inner trabecular compartment
        "show_plots": False,  # show plots during construction
        "show_gmsh": True,  # show gmsh GUI
        "write_mesh": False,  # write mesh to file
        "trab_refinement": False,  # True: refine trabecular mesh at the center (#! Should be set to False if ellipsoid fitting is True)
        "mesh_analysis": True,  # True: perform mesh analysis (plot JAC det in GMSH GUI)
    }

    # sitk_image_s = transformer.hfe_input(
    #     path_np_s="/Users/msb/Documents/01_PHD/03_Methods/Meshing/01_AIM/C0003094/C0003094_CORT_MASK_UNCOMP.npy"
    # )

    # sitk_image_s = sitk_image_s[:, :, 35:-35]
    # print(sitk_image_s.GetSize())

<<<<<<< HEAD
    sitk_image_s = sitk.ReadImage(
        "/home/simoneponcioni/Desktop/radius-validation-ubelix/C0003097_CORTMASK.mhd"
    )
=======
    sitk_image_s = sitk.ReadImage("/Users/msb/Desktop/delete_tmp/C0003097_CORTMASK.mhd")

>>>>>>> 5af3122b
    print(sitk_image_s.GetSize())
    sitk_image_s = sitk_image_s[:, :, 20:-20]

    mesh = HexMesh(
        meshing_settings,
        img_settings,
        sitk_image=sitk_image_s,
        logger=logging.getLogger(LOGGING_NAME),
    )
    (
        nodes,
        elms,
        nb_nodes,
        centroids_cort,
        centroids_trab,
        elm_vol_cort,
        elm_vol_trab,
        radius_roi_cort,
        radius_roi_trab,
        bnds_bot,
        bnds_top,
        reference_point_coord,
    ) = mesh.mesher()

    _w_text = 60  # width of the text
    _w_value = 10  # width of the value
    logger.info(f"{'Nodes:':<{_w_text}}{len(nodes):>{_w_value}}")
    logger.info(f"{'Elements:':<{_w_text}}{len(elms):>{_w_value}}")
    logger.info(f"{'Bottom boundary nodes:':<{_w_text}}{len(bnds_bot):>{_w_value}}")
    logger.info(f"{'Top boundary nodes:':<{_w_text}}{len(bnds_top):>{_w_value}}")
    logger.info(
        f"{'Centroids in trab physical group:':<{_w_text}}{len(centroids_trab):>{_w_value}}"
    )
    logger.info(
        f"{'Centroids in cort physical group:':<{_w_text}}{len(centroids_cort):>{_w_value}}"
    )
    logger.info(f"Radius ROI cort: {radius_roi_cort:.3f} (mm)")
    logger.info(f"Radius ROI trab: {radius_roi_trab:.3f} (mm)")

    elm_vol = np.concatenate((elm_vol_cort.flatten(), elm_vol_trab.flatten()))
    min_volume = min(elm_vol)
    if min_volume < 0:
        logger.critical(f"Negative volume detected: {min_volume:.3f} (mm^3)")
    else:
        logger.info(f"Minimum element volume: {min_volume:.3f} (mm^3)")

    print("-" * 150)


if __name__ == "__main__":
    main()<|MERGE_RESOLUTION|>--- conflicted
+++ resolved
@@ -74,14 +74,8 @@
     # sitk_image_s = sitk_image_s[:, :, 35:-35]
     # print(sitk_image_s.GetSize())
 
-<<<<<<< HEAD
-    sitk_image_s = sitk.ReadImage(
-        "/home/simoneponcioni/Desktop/radius-validation-ubelix/C0003097_CORTMASK.mhd"
-    )
-=======
     sitk_image_s = sitk.ReadImage("/Users/msb/Desktop/delete_tmp/C0003097_CORTMASK.mhd")
 
->>>>>>> 5af3122b
     print(sitk_image_s.GetSize())
     sitk_image_s = sitk_image_s[:, :, 20:-20]
 
