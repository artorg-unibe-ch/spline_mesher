"""
Geometry representation and meshing through spline reconstruction
Author: Simone Poncioni, MSB
Date: 09.2022 - Ongoing
"""

import logging
import os

import coloredlogs
import numpy as np
import SimpleITK as sitk
import src.pyhexspline.futils.hfe_input_transformer as transformer
from src.pyhexspline.spline_mesher import HexMesh

# flake8: noqa: E501


def main():
    LOGGING_NAME = "MESHING"
    # configure the logger
    logger = logging.getLogger(LOGGING_NAME)
    logger.setLevel(logging.INFO)
    handler = logging.StreamHandler()
    handler.setLevel(logging.INFO)
    formatter = logging.Formatter(
        "%(asctime)s - %(name)s - %(levelname)s - %(message)s"
    )
    handler.setFormatter(formatter)
    logger.addHandler(handler)
    coloredlogs.install(level=logging.INFO, logger=logger)

    img_settings = {
        "img_basefilename": "C0003102",
        "img_basepath": f"{os.getcwd()}/01_AIM",
        "meshpath": f"{os.getcwd()}/03_MESH",
        # "meshpath": "/home/simoneponcioni/Documents/01_PHD/03_Methods/HFE-ACCURATE/03_MESH",  # This is only to test the pipeline
        "outputpath": f"{os.getcwd()}/04_OUTPUT",
    }
    meshing_settings = {
        "aspect": 100,  # aspect ratio of the plots
        "_slice": 1,  # slice of the image to be plotted
        "undersampling": 1,  # undersampling factor of the image
<<<<<<< HEAD
        "slicing_coefficient": 20,  # using every nth slice of the image for the spline reconstruction
=======
        "slicing_coefficient": 8,  # using every nth slice of the image for the spline reconstruction
>>>>>>> e2895836
        "inside_val": int(0),  # threshold value for the inside of the mask
        "outside_val": int(1),  # threshold value for the outside of the mask
        "lower_thresh": float(0),  # lower threshold for the mask
        "upper_thresh": float(0.9),  # upper threshold for the mask
        "s": 50,  # smoothing factor of the spline
        "k": 3,  # degree of the spline
        "interp_points": 350,  # number of points to interpolate the spline
        "thickness_tol": 5e-1,  # minimum cortical thickness tolerance: 3 * XCTII voxel size
        "phases": 2,  # 1: only external contour, 2: external and internal contour
        "center_square_length_factor": 0.4,  # size ratio of the refinement square: 0 < l_f < 1
<<<<<<< HEAD
        "mesh_order": 1,  # set element order (1: linear, 2: quadratic, >2: higher order, not tested)
        "n_elms_longitudinal": 2,  # number of elements in the longitudinal direction
        "n_elms_transverse_trab": 15,  # number of elements in the transverse direction for the trabecular compartment
        "n_elms_transverse_cort": 4,  # number of elements in the transverse direction for the cortical compartment
        "n_elms_radial": 15,  # number of elements in the radial direction # ! Should be 10 if trab_refinement is Truemo
=======
        "mesh_order": 1,  # set order of the mesh (1: linear, 2: quadratic)
        "n_elms_longitudinal": 5,  # number of elements in the longitudinal direction
        "n_elms_transverse_trab": 10,  # number of elements in the transverse direction for the trabecular compartment
        "n_elms_transverse_cort": 3,  # number of elements in the transverse direction for the cortical compartment
        "n_elms_radial": 20,  # number of elements in the radial direction # ! Should be 10 if trab_refinement is True
>>>>>>> e2895836
        "ellipsoid_fitting": True,  # True: perform ellipsoid fitting
        "show_plots": False,  # show plots during construction
        "show_gmsh": True,  # show gmsh GUI
        "write_mesh": True,  # write mesh to file
        "trab_refinement": False,  # True: refine trabecular mesh at the center
        "mesh_analysis": True,  # True: perform mesh analysis (plot JAC det in GMSH GUI)
    }

    sitk_image_s = transformer.hfe_input(
        path_np_s="/Users/msb/Documents/01_PHD/03_Methods/Meshing/01_AIM/C0003094/C0003094_CORT_MASK_UNCOMP.npy"
    )

    sitk_image_s = sitk_image_s[:, :, 35:-35]
    print(sitk_image_s.GetSize())

<<<<<<< HEAD
    # sitk_image_s = sitk.ReadImage(
    #     "/home/simoneponcioni/Documents/01_PHD/03_Methods/HFE/01_DATA/454_L_94_F/C0003118_CORTMASK.mhd"
    # )
=======
    sitk_image_s = sitk.ReadImage(
        "/home/simoneponcioni/Documents/01_PHD/03_Methods/HFE/01_DATA/RADIUS/XCT2_193/C0002228_CORTMASK.mhd"
    )
    print(sitk_image_s.GetSize())
>>>>>>> e2895836

    mesh = HexMesh(
        meshing_settings,
        img_settings,
        sitk_image=sitk_image_s,
        logger=logging.getLogger(LOGGING_NAME),
    )
    (
        nodes,
        elms,
        nb_nodes,
        centroids_cort,
        centroids_trab,
        elm_vol_cort,
        elm_vol_trab,
        radius_roi_cort,
        radius_roi_trab,
        bnds_bot,
        bnds_top,
        reference_point_coord,
    ) = mesh.mesher()

    _w_text = 60  # width of the text
    _w_value = 10  # width of the value
    logger.info(f"{'Nodes:':<{_w_text}}{len(nodes):>{_w_value}}")
    logger.info(f"{'Elements:':<{_w_text}}{len(elms):>{_w_value}}")
    logger.info(f"{'Bottom boundary nodes:':<{_w_text}}{len(bnds_bot):>{_w_value}}")
    logger.info(f"{'Top boundary nodes:':<{_w_text}}{len(bnds_top):>{_w_value}}")
    logger.info(
        f"{'Centroids in trab physical group:':<{_w_text}}{len(centroids_trab):>{_w_value}}"
    )
    logger.info(
        f"{'Centroids in cort physical group:':<{_w_text}}{len(centroids_cort):>{_w_value}}"
    )
    logger.info(f"Radius ROI cort: {radius_roi_cort:.3f} (mm)")
    logger.info(f"Radius ROI trab: {radius_roi_trab:.3f} (mm)")

    elm_vol = np.concatenate((elm_vol_cort.flatten(), elm_vol_trab.flatten()))
    min_volume = min(elm_vol)
    if min_volume < 0:
        logger.critical(f"Negative volume detected: {min_volume:.3f} (mm^3)")
    else:
        logger.info(f"Minimum element volume: {min_volume:.3f} (mm^3)")

    print("-" * 150)


if __name__ == "__main__":
    main()<|MERGE_RESOLUTION|>--- conflicted
+++ resolved
@@ -41,11 +41,7 @@
         "aspect": 100,  # aspect ratio of the plots
         "_slice": 1,  # slice of the image to be plotted
         "undersampling": 1,  # undersampling factor of the image
-<<<<<<< HEAD
-        "slicing_coefficient": 20,  # using every nth slice of the image for the spline reconstruction
-=======
         "slicing_coefficient": 8,  # using every nth slice of the image for the spline reconstruction
->>>>>>> e2895836
         "inside_val": int(0),  # threshold value for the inside of the mask
         "outside_val": int(1),  # threshold value for the outside of the mask
         "lower_thresh": float(0),  # lower threshold for the mask
@@ -56,19 +52,11 @@
         "thickness_tol": 5e-1,  # minimum cortical thickness tolerance: 3 * XCTII voxel size
         "phases": 2,  # 1: only external contour, 2: external and internal contour
         "center_square_length_factor": 0.4,  # size ratio of the refinement square: 0 < l_f < 1
-<<<<<<< HEAD
         "mesh_order": 1,  # set element order (1: linear, 2: quadratic, >2: higher order, not tested)
-        "n_elms_longitudinal": 2,  # number of elements in the longitudinal direction
-        "n_elms_transverse_trab": 15,  # number of elements in the transverse direction for the trabecular compartment
-        "n_elms_transverse_cort": 4,  # number of elements in the transverse direction for the cortical compartment
-        "n_elms_radial": 15,  # number of elements in the radial direction # ! Should be 10 if trab_refinement is Truemo
-=======
-        "mesh_order": 1,  # set order of the mesh (1: linear, 2: quadratic)
         "n_elms_longitudinal": 5,  # number of elements in the longitudinal direction
         "n_elms_transverse_trab": 10,  # number of elements in the transverse direction for the trabecular compartment
         "n_elms_transverse_cort": 3,  # number of elements in the transverse direction for the cortical compartment
         "n_elms_radial": 20,  # number of elements in the radial direction # ! Should be 10 if trab_refinement is True
->>>>>>> e2895836
         "ellipsoid_fitting": True,  # True: perform ellipsoid fitting
         "show_plots": False,  # show plots during construction
         "show_gmsh": True,  # show gmsh GUI
@@ -77,23 +65,18 @@
         "mesh_analysis": True,  # True: perform mesh analysis (plot JAC det in GMSH GUI)
     }
 
-    sitk_image_s = transformer.hfe_input(
-        path_np_s="/Users/msb/Documents/01_PHD/03_Methods/Meshing/01_AIM/C0003094/C0003094_CORT_MASK_UNCOMP.npy"
-    )
+    # sitk_image_s = transformer.hfe_input(
+    #     path_np_s="/Users/msb/Documents/01_PHD/03_Methods/Meshing/01_AIM/C0003094/C0003094_CORT_MASK_UNCOMP.npy"
+    # )
 
-    sitk_image_s = sitk_image_s[:, :, 35:-35]
-    print(sitk_image_s.GetSize())
+    # sitk_image_s = sitk_image_s[:, :, 35:-35]
+    # print(sitk_image_s.GetSize())
 
-<<<<<<< HEAD
-    # sitk_image_s = sitk.ReadImage(
-    #     "/home/simoneponcioni/Documents/01_PHD/03_Methods/HFE/01_DATA/454_L_94_F/C0003118_CORTMASK.mhd"
-    # )
-=======
+
     sitk_image_s = sitk.ReadImage(
         "/home/simoneponcioni/Documents/01_PHD/03_Methods/HFE/01_DATA/RADIUS/XCT2_193/C0002228_CORTMASK.mhd"
     )
     print(sitk_image_s.GetSize())
->>>>>>> e2895836
 
     mesh = HexMesh(
         meshing_settings,
