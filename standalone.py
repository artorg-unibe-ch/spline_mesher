--- conflicted
+++ resolved
@@ -48,7 +48,6 @@
         "upper_thresh": float(119.9),  # upper threshold for the mask
         "s": 200,  # smoothing factor of the spline
         "k": 3,  # degree of the spline
-<<<<<<< HEAD
         "interp_points": 100,  # number of points to interpolate the spline
         "thickness_tol": 5e-1,  # minimum cortical thickness tolerance: 3 * XCTII voxel size
         "phases": 2,  # 1: only external contour, 2: external and internal contour
@@ -60,19 +59,6 @@
         "mesh_order": 2,  # set order of the mesh (1: linear, 2: quadratic)
         "show_plots": False,  # show plots during construction
         "show_gmsh": False,  # show gmsh GUI
-=======
-        "interp_points": 300,  # number of points to interpolate the spline
-        "thickness_tol": 5e-1,  # minimum cortical thickness tolerance: 3 * XCTII voxel size
-        "phases": 2,  # 1: only external contour, 2: external and internal contour
-        "center_square_length_factor": 0.5,  # size ratio of the refinement square: 0 < l_f < 1
-        "n_elms_longitudinal": 5,  # number of elements in the longitudinal direction
-        "n_elms_transverse_trab": 5,  # number of elements in the transverse direction for the trabecular compartment
-        "n_elms_transverse_cort": 2,  # number of elements in the transverse direction for the cortical compartment
-        "n_elms_radial": 10,  # number of elements in the radial direction # ! Should be 10 if trab_refinement is True
-        "mesh_order": 1,  # set order of the mesh (1: linear, 2: quadratic)
-        "show_plots": False,  # show plots during construction
-        "show_gmsh": True,  # show gmsh GUI
->>>>>>> ef4b8c88
         "write_mesh": False,  # write mesh to file
         "trab_refinement": False,  # True: refine trabecular mesh at the center
         "mesh_analysis": True,  # True: perform mesh analysis (plot JAC det in GMSH GUI)
@@ -85,11 +71,6 @@
     # sitk_image_s = transformer.hfe_input(
     #     path_np_s="/Users/msb/Documents/01_PHD/03_Methods/HFE-ACCURATE/99_TEMP/material_mapping_testing/synthetic_tests/constant.npy"
     # )
-<<<<<<< HEAD
-=======
-
-    sitk_image_s = None
->>>>>>> ef4b8c88
 
     sitk_image_s = None
 
