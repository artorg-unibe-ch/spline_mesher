--- conflicted
+++ resolved
@@ -52,15 +52,6 @@
         "interp_points": 350,  # number of points to interpolate the spline
         "thickness_tol": 5e-1,  # minimum cortical thickness tolerance: 3 * XCTII voxel size
         "phases": 2,  # 1: only external contour, 2: external and internal contour
-<<<<<<< HEAD
-        "center_square_length_factor": 0.5,  # size ratio of the refinement square: 0 < l_f < 1
-        "n_elms_longitudinal": 4,  # number of elements in the longitudinal direction
-        "n_elms_transverse_trab": 6,  # number of elements in the transverse direction for the trabecular compartment
-        "n_elms_transverse_cort": 3,  # number of elements in the transverse direction for the cortical compartment
-        "n_elms_radial": 10,  # number of elements in the radial direction # ! Should be 10 if trab_refinement is True
-        "mesh_order": 1,  # set order of the mesh (1: linear, 2: quadratic)
-        "show_plots": True,  # show plots during construction
-=======
         "center_square_length_factor": 0.4,  # size ratio of the refinement square: 0 < l_f < 1
         "mesh_order": 1,  # set order of the mesh (1: linear, 2: quadratic)
         "n_elms_longitudinal": 5,  # number of elements in the longitudinal direction
@@ -69,7 +60,6 @@
         "n_elms_radial": 20,  # number of elements in the radial direction # ! Should be 10 if trab_refinement is True
         "ellipsoid_fitting": True,  # True: perform ellipsoid fitting
         "show_plots": False,  # show plots during construction
->>>>>>> e0837165
         "show_gmsh": True,  # show gmsh GUI
         "write_mesh": True,  # write mesh to file
         "trab_refinement": False,  # True: refine trabecular mesh at the center
@@ -106,37 +96,6 @@
         reference_point_coord,
     ) = mesh.mesher()
 
-<<<<<<< HEAD
-    mesh = HexMesh(
-        meshing_settings,
-        img_settings,
-        sitk_image=sitk_image_s,
-        logger=logging.getLogger(LOGGING_NAME),
-    )
-    (
-        nodes,
-        elms,
-        centroids_cort,
-        centroids_trab,
-        elm_vol_cort,
-        elm_vol_trab,
-        radius_roi_cort,
-        radius_roi_trab,
-        bnds_bot,
-        bnds_top,
-        reference_point_coord,
-    ) = mesh.mesher()
-    print(f"Number of nodes: {len(nodes)}")
-    print(f"Number of elements: {len(elms)}")
-    print(f"Number of bottom boundary nodes: {len(bnds_bot)}")
-    print(f"Number of top boundary nodes: {len(bnds_top)}")
-    print(f"Number of centroids in trab physical group: {len(centroids_trab)}")
-    print(f"Number of centroids in cort physical group: {len(centroids_cort)}")
-    print(f"Radius ROI cort: {radius_roi_cort:.3f} (mm)")
-    print(f"Radius ROI trab: {radius_roi_trab:.3f} (mm)")
-    print(f"Reference point coordinates: {reference_point_coord} (mm)")
-    print("---------------")
-=======
     _w_text = 60  # width of the text
     _w_value = 10  # width of the value
     logger.info(f"{'Nodes:':<{_w_text}}{len(nodes):>{_w_value}}")
@@ -160,7 +119,6 @@
         logger.info(f"Minimum element volume: {min_volume:.3f} (mm^3)")
 
     print("-" * 150)
->>>>>>> e0837165
 
 
 if __name__ == "__main__":
