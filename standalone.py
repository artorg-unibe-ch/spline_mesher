"""
Geometry representation and meshing through spline reconstruction
Author: Simone Poncioni, MSB
Date: 09.2022 - Ongoing
"""

import os
import logging
from src.pyhexspline.spline_mesher import HexMesh
import hfe_input_transformer as transformer
import coloredlogs

LOGGING_NAME = "MESHING"
# configure the logger
logger = logging.getLogger(LOGGING_NAME)
logger.setLevel(logging.INFO)
handler = logging.StreamHandler()
handler.setLevel(logging.INFO)
formatter = logging.Formatter("%(asctime)s - %(name)s - %(levelname)s - %(message)s")
handler.setFormatter(formatter)
logger.addHandler(handler)
# configure coloredlogs
coloredlogs.install(level=logging.INFO, logger=logger)

img_settings = {
    "img_basefilename": "C0001406",
    "img_basepath": f"{os.getcwd()}/01_AIM",
    # "meshpath": f"{os.getcwd()}/03_MESH",
    "meshpath": "/home/simoneponcioni/Documents/01_PHD/03_Methods/HFE-ACCURATE/03_MESH",  # This is only to test the pipeline
    "outputpath": f"{os.getcwd()}/04_OUTPUT",
}
meshing_settings = {
<<<<<<< HEAD
    "aspect": 100,
    "slice": 1,
    "undersampling": 1,
    "slicing_coefficient": 10,  # 5, 10, 20 working on 2234
    "inside_val": int(0),
    "outside_val": int(1),
    "lower_thresh": float(0),
    "upper_thresh": float(0.9),
    "s": 5,
    "k": 3,
    "interp_points": 200,
    "debug_orientation": 0,
    "show_plots": False,
    "show_gmsh": True,
    "write_mesh": True,
    "location": "cort_ext",
    "thickness_tol": 180e-3,  # 3 * XCTII voxel size
    "phases": 2,
    "trab_refinement": False,
    "center_square_length_factor": 0.6,  # 0 < l_f < 1
    "n_elms_longitudinal": 2,
    "n_elms_transverse_trab": 10,
    "n_elms_transverse_cort": 3,
    "n_elms_radial": 10,  # should be 10 if trab_refinement is True
    "mesh_analysis": True,
}

sitk_image_s = transformer.hfe_input(
    path_np_s="/Users/msb/Documents/01_PHD/03_Methods/Meshing/03_MESH/C0001406/C0001406_CORTMASK_array.npy"
)

mesh = HexMesh(meshing_settings, img_settings, sitk_image=sitk_image_s)
=======
    "aspect": 100,  # aspect ratio of the plots
    "slice": 1,  # slice of the image to be plotted
    "undersampling": 1,  # undersampling factor of the image
    "slicing_coefficient": 5,  # using every nth slice of the image for the spline reconstruction
    "inside_val": int(0),  # threshold value for the inside of the mask
    "outside_val": int(1),  # threshold value for the outside of the mask
    "lower_thresh": float(0),  # lower threshold for the mask
    "upper_thresh": float(0.9),  # upper threshold for the mask
    "s": 10,  # smoothing factor of the spline
    "k": 3,  # degree of the spline
    "interp_points": 200,  # number of points to interpolate the spline
    "thickness_tol": 180e-3,  # minimum cortical thickness tolerance: 3 * XCTII voxel size
    "phases": 2,  # 1: only external contour, 2: external and internal contour
    "center_square_length_factor": 0.6,  # size ratio of the refinement square: 0 < l_f < 1
    "n_elms_longitudinal": 5,  # number of elements in the longitudinal direction
    "n_elms_transverse_trab": 10,  # number of elements in the transverse direction for the trabecular compartment
    "n_elms_transverse_cort": 2,  # number of elements in the transverse direction for the cortical compartment
    "n_elms_radial": 10,  # number of elements in the radial direction # ! Should be 10 if trab_refinement is True
    "mesh_order": 1,  # set order of the mesh (1: linear, 2: quadratic)
    "show_plots": False,  # show plots during construction
    "show_gmsh": False,  # show gmsh GUI
    "write_mesh": False,  # write mesh to file
    "trab_refinement": False,  # True: refine trabecular mesh at the center
    "mesh_analysis": False,  # True: perform mesh analysis (plot JAC det in GMSH GUI)
}

sitk_image = transformer.hfe_input(
    path_np_s="99_testing_prototyping/pipeline_implementation_errors/C0001406_CORTMASK_array.npy"
)

mesh = HexMesh(
    meshing_settings,
    img_settings,
    sitk_image=sitk_image,
    logger=logging.getLogger(LOGGING_NAME),
)
>>>>>>> 904767c0
(
    nodes,
    elms,
    centroids_cort,
    centroids_trab,
    elm_vol_cort,
    elm_vol_trab,
    bnds_bot,
    bnds_top,
    reference_point_coord,
) = mesh.mesher()
print(f"Number of nodes: {len(nodes)}")
print(f"Number of elements: {len(elms)}")
print(f"Number of bottom boundary nodes: {len(bnds_bot)}")
print(f"Number of top boundary nodes: {len(bnds_top)}")
print(f"Number of centroids in trab physical group: {len(centroids_trab)}")
print(f"Number of centroids in cort physical group: {len(centroids_cort)}")
print(f"Reference point coordinates: {reference_point_coord} (mm)")
print("---------------")<|MERGE_RESOLUTION|>--- conflicted
+++ resolved
@@ -30,40 +30,6 @@
     "outputpath": f"{os.getcwd()}/04_OUTPUT",
 }
 meshing_settings = {
-<<<<<<< HEAD
-    "aspect": 100,
-    "slice": 1,
-    "undersampling": 1,
-    "slicing_coefficient": 10,  # 5, 10, 20 working on 2234
-    "inside_val": int(0),
-    "outside_val": int(1),
-    "lower_thresh": float(0),
-    "upper_thresh": float(0.9),
-    "s": 5,
-    "k": 3,
-    "interp_points": 200,
-    "debug_orientation": 0,
-    "show_plots": False,
-    "show_gmsh": True,
-    "write_mesh": True,
-    "location": "cort_ext",
-    "thickness_tol": 180e-3,  # 3 * XCTII voxel size
-    "phases": 2,
-    "trab_refinement": False,
-    "center_square_length_factor": 0.6,  # 0 < l_f < 1
-    "n_elms_longitudinal": 2,
-    "n_elms_transverse_trab": 10,
-    "n_elms_transverse_cort": 3,
-    "n_elms_radial": 10,  # should be 10 if trab_refinement is True
-    "mesh_analysis": True,
-}
-
-sitk_image_s = transformer.hfe_input(
-    path_np_s="/Users/msb/Documents/01_PHD/03_Methods/Meshing/03_MESH/C0001406/C0001406_CORTMASK_array.npy"
-)
-
-mesh = HexMesh(meshing_settings, img_settings, sitk_image=sitk_image_s)
-=======
     "aspect": 100,  # aspect ratio of the plots
     "slice": 1,  # slice of the image to be plotted
     "undersampling": 1,  # undersampling factor of the image
@@ -90,8 +56,8 @@
     "mesh_analysis": False,  # True: perform mesh analysis (plot JAC det in GMSH GUI)
 }
 
-sitk_image = transformer.hfe_input(
-    path_np_s="99_testing_prototyping/pipeline_implementation_errors/C0001406_CORTMASK_array.npy"
+sitk_image_s = transformer.hfe_input(
+    path_np_s="/Users/msb/Documents/01_PHD/03_Methods/Meshing/03_MESH/C0001406/C0001406_CORTMASK_array.npy"
 )
 
 mesh = HexMesh(
@@ -100,7 +66,6 @@
     sitk_image=sitk_image,
     logger=logging.getLogger(LOGGING_NAME),
 )
->>>>>>> 904767c0
 (
     nodes,
     elms,
