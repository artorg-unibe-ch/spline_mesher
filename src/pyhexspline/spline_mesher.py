--- conflicted
+++ resolved
@@ -427,13 +427,7 @@
         mesher.model.mesh.removeDuplicateElements()
         mesher.model.occ.synchronize()
         mesher.logger.info("Optimising mesh")
-<<<<<<< HEAD
-        mesher.model.mesh.optimize(method="HighOrder", niter=3, force=True)
-
-        mesher.model.mesh.optimize(method="HighOrderFastCurving")
-=======
         mesher.model.mesh.optimize(method="HighOrderFastCurving", force=False)
->>>>>>> ef4b8c88
 
         if MESH_ANALYSIS:
             JAC_FULL = 999.9  # 999.9 if you want to see all the elements
