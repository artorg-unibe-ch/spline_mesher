import time
import logging
import math

import cv2
import gmsh
import matplotlib.pyplot as plt
import numpy as np
import shapely.geometry as shpg
import scipy.spatial as spatial
from cython_functions import find_closed_curve as fcc
from itertools import chain
import sys

# flake8: noqa: E203
LOGGING_NAME = "MESHING"


class Mesher:
    def __init__(
        self,
        geo_file_path,
        mesh_file_path,
        slicing_coefficient,
        n_longitudinal,
        n_transverse_cort,
        n_transverse_trab,
        n_radial,
    ):
        self.model = gmsh.model
        self.factory = self.model.occ
        self.option = gmsh.option
        self.plugin = gmsh.plugin
        self.geo_file_path = geo_file_path
        self.mesh_file_path = mesh_file_path
        self.slicing_coefficient = slicing_coefficient
        self.n_longitudinal = n_longitudinal
        self.n_transverse_cort = n_transverse_cort
        self.n_transverse_trab = n_transverse_trab
        self.n_radial = n_radial
        self.logger = logging.getLogger(LOGGING_NAME)
        self.shpg = shpg

<<<<<<< HEAD
    def polygon_tensor_of_inertia(self, ext_arr, int_arr) -> tuple:
        # ext_arr = np.vstack((ext_arr, ext_arr[0]))
        # int_arr = np.vstack((int_arr, int_arr[0]))
        extpol = self.shpg.polygon.Polygon(ext_arr)
        intpol = self.shpg.polygon.Polygon(int_arr)
        plt.figure(figsize=(5, 5))
        plt.plot(ext_arr[:, 0], ext_arr[:, 1], "r")
        plt.plot(int_arr[:, 0], int_arr[:, 1], "b")
        plt.title("Polygon difference failed")
        plt.show()
        try:
            cortex = extpol.difference(intpol)
        except Exception:
            self.logger.error("Polygon difference failed")
            sys.exit(99)
=======
    def polygon_tensor_of_inertia(
        self, ext_arr: np.ndarray, int_arr: np.ndarray
    ) -> tuple:
        extpol = None
        intpol = None
        ext_arr = np.vstack((ext_arr, ext_arr[0]))
        int_arr = np.vstack((int_arr, int_arr[0]))
        extpol = shpg.polygon.Polygon(ext_arr)
        intpol = shpg.polygon.Polygon(int_arr)
        cortex = extpol.difference(intpol)
>>>>>>> ef4b8c88
        cortex_centroid = (
            cortex.centroid.coords.xy[0][0],
            cortex.centroid.coords.xy[1][0],
        )
        return cortex_centroid

    def shapely_line_polygon_intersection(self, poly, line_1):
        """
        Find the intersection point between two lines
        Args:
            line1 (shapely.geometry.LineString): line 1
            line2 (shapely.geometry.LineString): line 2
        Returns:
            shapely.geometry.Point: intersection point
        """

        shapely_poly = self.shpg.Polygon(poly)
        shapely_line = self.shpg.LineString(line_1)
        return list(shapely_poly.intersection(shapely_line).coords)

    def partition_lines(self, radius, centroid):
        points = np.linspace(0, 2 * np.pi, 4, endpoint=False)
        points_on_circle = np.array(
            [
                centroid[0] + radius * np.cos(points),
                centroid[1] + radius * np.sin(points),
            ]
        ).transpose()
        line_1 = np.array([points_on_circle[0], points_on_circle[2]])
        line_2 = np.array([points_on_circle[1], points_on_circle[3]])
        return line_1, line_2

    def intersection_point(self, arr, intersection):
        """
        Insert intersection point between two lines in the array
        Args:
            arr (ndarray): array of points
            intersection_1 (ndarray): intersection point 1
            intersection_2 (ndarray): intersection point 2
        Returns:
            ndarray: new array with intersection points
        """

        dists, closest_idx_2 = spatial.KDTree(arr).query(intersection, k=2)
        if (closest_idx_2 == [0, len(arr) - 1]).all():
            return dists, closest_idx_2[1]
        else:
            self.logger.debug(
                f"closest index where to insert the intersection point: \
            {np.min(closest_idx_2)} (indices: {closest_idx_2})"
            )
            pass
            return dists, np.min(closest_idx_2)

    def shift_point(self, arr, intersection):
        _, closest_idx = spatial.KDTree(arr).query(intersection)
        arr = arr[closest_idx] = intersection
        return arr

    def insert_closest_point(self, arr, closest_idx, values):
        """
        Insert intersection point between two lines in the array
        Args:
            arr (ndarray): array of points
            closest_idx (ndarray): index of the closest point
        Returns:
            ndarray: new array with intersection points
        """

        arr = np.insert(arr, closest_idx, values, axis=0)
        return arr

    def insert_tensor_of_inertia(self, array, centroid) -> tuple:
        """
        1. calculate centroid of the cortex
        2. calculate intersection of the centroid with the contours
        3. calculate nearest neighbor of the intersection point
        4. insert the intersection point into the contours
        """
        radius = 100
        intersection_1 = self.shapely_line_polygon_intersection(
            array, self.partition_lines(radius, centroid)[0]
        )
        intersection_2 = self.shapely_line_polygon_intersection(
            array, self.partition_lines(radius, centroid)[1]
        )
        intersections = np.array([intersection_1, intersection_2])

        idx_list = []
        for _, intersection in enumerate(intersections):
            for _, inters in enumerate(intersection):
                _, closest_idx = self.intersection_point(array, inters)
                array[closest_idx] = inters
                idx_list.append(closest_idx)
        return array, idx_list, intersections

    def gmsh_add_points(self, x, y, z):
        """
        https://gitlab.onelab.info/gmsh/gmsh/-/issues/456
        https://bbanerjee.github.io/ParSim/fem/meshing/gmsh/quadrlateral-meshing-with-gmsh/
        """
        gmsh.option.setNumber("General.Terminal", 1)
        point_tag = self.factory.addPoint(x, y, z, tag=-1)
        return point_tag

    def insert_points(self, array):
        array_pts_tags = []
        for i, _ in enumerate(array):
            array_tag = self.gmsh_add_points(array[i][0], array[i][1], array[i][2])
            array_pts_tags = np.append(array_pts_tags, array_tag)
        array_pts_tags = np.asarray(array_pts_tags, dtype=int)
        return array_pts_tags

    def insert_lines(self, array):
        array_lines_tags = []
        for i in range(len(array) - 1):
            array_tag = self.factory.addLine(array[i], array[i + 1], tag=-1)
            array_lines_tags.append(array_tag)
        return array_lines_tags

    def sort_intersection_points_legacy(self, array):
        """
        Legacy function to sort the intersection points in cw direction
        Kept for reference, but now using self.sort_intersection_points()
        Sort the intersection points in cw direction
        """
        self.factory.synchronize()
        array_sorted = []
        for i, subarray in enumerate(array):
            point = [self.model.getValue(0, point, []) for point in subarray]
            point_np = np.array(point, dtype=float)
            centroid = np.mean(point_np, axis=0)
            dists = point_np - centroid
            angles_subarray = np.arctan2(dists[:, 1], dists[:, 0])
            idx = np.argsort(angles_subarray)
            array_sorted.append(array[i][idx])
        return np.array(array_sorted, dtype=int)

    def sort_intersection_points(self, array):
        """
        Sort the intersection points in ccw direction
        """
        self.factory.synchronize()
        points = []
        for _, subarray in enumerate(array):
            points_subarr = [self.model.getValue(0, point, []) for point in subarray]
            points.append(points_subarr)
        points_sorted = self.sort_ccw(points[0])
        array_sorted = [subarr[points_sorted] for subarr in array]
        return np.array(array_sorted, dtype=int)

    def insert_intersection_line(self, point_tags, idx_list: list):
        point_tags = np.array(point_tags).tolist()
        reshaped_point_tags = np.reshape(point_tags, (len(idx_list), -1))
        indexed_points = reshaped_point_tags[
            np.arange(len(idx_list))[:, np.newaxis], idx_list
        ]

        sorted_indexed_points = self.sort_intersection_points(indexed_points)

        line_tags = []
        for j in range(len(sorted_indexed_points[0, :])):
            for i in range(len(sorted_indexed_points[:, j]) - 1):
                line = self.factory.addLine(
                    sorted_indexed_points[i][j], sorted_indexed_points[i + 1][j]
                )
                line_tags = np.append(line_tags, line)
        return line_tags, sorted_indexed_points

    def sort_bspline_cw(self, coords, point_tags):
        coords = np.asarray(coords)
        center = np.mean(coords, axis=0)
        angles = np.arctan2(coords[:, 1] - center[1], coords[:, 0] - center[0])
        sorted_indices = np.argsort(angles)
        sorted_indices = list(sorted_indices)
        point_tags_sorted = [point_tags[i] for i in sorted_indices]
        return point_tags_sorted

    def get_sort_coords(self, point_tags):
        self.factory.synchronize()
        start_point = [lst[0] for lst in point_tags]
        coords = [self.model.getValue(0, point, []) for point in start_point]
        # slice it into 4 sub-arrays (division of 4 per each slice)
        coords_sliced = [coords[i : i + 4] for i in range(0, len(coords), 4)]
        point_tags_sliced = [
            point_tags[i : i + 4] for i in range(0, len(point_tags), 4)
        ]

        point_tags_sliced = np.array(point_tags_sliced, dtype=object)
        # sort the sub-arrays in c-clockwise order
        point_tags_sliced_sorted = np.copy(point_tags_sliced)
        for i, coord_slice in enumerate(coords_sliced):
            point_tags_sorted = self.sort_ccw(coord_slice)
            point_tags_sliced_sorted[i] = point_tags_sliced[i][point_tags_sorted]
        return point_tags_sliced_sorted

    def gmsh_insert_bspline(self, points):
        points = np.array(points).tolist()
        b_spline = self.factory.addBSpline(points, tag=-1)
        return b_spline

    def insert_bspline(
        self,
        array: np.ndarray,
        array_pts_tags: np.ndarray,
        indexed_points_coi: np.ndarray,
    ) -> np.ndarray:
        """
        Insert plane bsplines based on the slices' points cloud
        Returns the list of the bspline tags and creates bspline in gmsh

        Args:
            array (np.ndarray): array containing geometry point cloud
            array_pts_tags (np.ndarray): array containing the tags of the points
            indexed_points_coi (np.ndarray): indices at which the bspline is inserted (start-end points of the bspline)

        Returns:
            array_bspline (np.ndarray): point tags of the bspline
        """
        array_pts_tags_split = np.array_split(
            array_pts_tags, len(np.unique(array[:, 2]))
        )

        idx_list_sorted = np.sort(indexed_points_coi)
        idx_list_sorted = np.insert(idx_list_sorted, 0, idx_list_sorted[:, -1], axis=1)

        array_pts_tags_split = [
            np.append(array_pts_tags_split[i], array_pts_tags_split[i])
            for i in range(len(array_pts_tags_split))
        ]

        array_split_idx_full = []
        array_split_idx = None
        for i, _ in enumerate(array_pts_tags_split):
            for j in range(len(idx_list_sorted[0, :]) - 1):
                # section the array with the idx_list
                if j == 0:
                    idx_min = min(
                        np.where(array_pts_tags_split[i] == idx_list_sorted[i, j])[0]
                    )
                    idx_max = max(
                        np.where(array_pts_tags_split[i] == idx_list_sorted[i, j + 1])[
                            0
                        ]
                    )
                else:
                    idx_min = min(
                        np.where(array_pts_tags_split[i] == idx_list_sorted[i, j])[0]
                    )
                    idx_max = min(
                        np.where(array_pts_tags_split[i] == idx_list_sorted[i, j + 1])[
                            0
                        ]
                    )
                array_split_idx = array_pts_tags_split[i][idx_min : idx_max + 1]
                array_split_idx_full.append(array_split_idx)

        array_split_idx_full_sorted = self.get_sort_coords(array_split_idx_full)

        array_bspline = []
        for array_split_idx_slice in array_split_idx_full_sorted:
            for bspline_indices in array_split_idx_slice:
                array_bspline_s = self.gmsh_insert_bspline(bspline_indices)
                array_bspline = np.append(array_bspline, array_bspline_s)
        return array_bspline, array_split_idx

    def add_bspline_filling(self, bsplines, intersections, slicing_coefficient):
        # ? see if it works
        bsplines = bsplines.astype(int)

        # reshape and convert to list
        bspline_t = np.array(bsplines, dtype="int").reshape((slicing_coefficient, -1))
        bspline_first_elements = bspline_t[:, 0][:, np.newaxis]
        array_bspline_sliced = np.concatenate(
            (bspline_t, bspline_first_elements), axis=1
        )

        intersections_t = np.array(intersections, dtype=int).reshape(
            (-1, slicing_coefficient - 1)
        )
        intersections_first_elements = intersections_t[:, [0]]
        intersections_s = np.concatenate(
            (intersections_t, intersections_first_elements), axis=1
        )
        intersections_append_s = np.append(
            intersections_s, intersections_s[0, :][np.newaxis, :], axis=0
        )
        intersections_append = (
            np.array(intersections_append_s).reshape((-1, slicing_coefficient)).tolist()
        )

        BSplineFilling_tags = []
        for i in range(len(array_bspline_sliced) - 1):
            bspline_s = array_bspline_sliced[i]
            for j in range(len(bspline_s) - 1):
                WIRE = self.factory.addWire(
                    [
                        intersections_append[j][i],
                        array_bspline_sliced[i][j],
                        intersections_append[j + 1][i],
                        array_bspline_sliced[i + 1][j],
                    ],
                    tag=-1,
                )

                BSplineFilling = self.factory.addBSplineFilling(
                    WIRE, type="Stretch", tag=-1
                )
                # BSplineFilling = self.factory.addBSplineFilling(W1, type="Curved", tag=-1)

                BSplineFilling_tags = np.append(BSplineFilling_tags, BSplineFilling)
        return BSplineFilling_tags

    def add_interslice_segments(self, point_tags_ext, point_tags_int):
        point_tags_ext = point_tags_ext.flatten().tolist()
        point_tags_int = point_tags_int.flatten().tolist()

        interslice_seg_tag = []
        for i, _ in enumerate(point_tags_ext):
            interslice_seg_tag_s = self.factory.addLine(
                point_tags_ext[i], point_tags_int[i], tag=-1
            )
            interslice_seg_tag = np.append(interslice_seg_tag, interslice_seg_tag_s)

        return interslice_seg_tag

    def add_slice_surfaces(self, ext_tags, int_tags, interslice_seg_tags):
        ext_r = ext_tags.reshape((self.slicing_coefficient, -1)).astype(int)
        int_r = int_tags.reshape((self.slicing_coefficient, -1)).astype(int)
        inter_r = interslice_seg_tags.reshape((self.slicing_coefficient, -1))
        inter_c = np.concatenate(
            (inter_r[:, 0:], inter_r[:, 0].reshape(self.slicing_coefficient, 1)), axis=1
        )
        inter_a = np.concatenate((inter_c, inter_c[-1].reshape(1, -1)), axis=0).astype(
            int
        )

        ext_int_tags = []
        self.logger.debug("Surface slices")
        self.logger.debug("j, i")
        for i in range(len(inter_a) - 1):
            interslice_i = inter_a[i]
            for j in range(len(interslice_i) - 1):
                self.logger.debug(
                    f"{j}, {i}:\t{inter_a[i][j]} {ext_r[i][j]} {inter_a[i][j + 1]} {int_r[i][j]}"
                )
                ext_int_tags_s = self.factory.addCurveLoop(
                    [
                        inter_a[i][j],
                        ext_r[i][j],
                        inter_a[i][j + 1],
                        int_r[i][j],
                    ],
                    tag=-1,
                )
                ext_int_tags = np.append(ext_int_tags, ext_int_tags_s)

        ext_int_tags_l = np.array(ext_int_tags, dtype="int").tolist()
        slices_ext_int_tags = []
        for surf_tag in ext_int_tags_l:
            slice_tag = self.factory.addSurfaceFilling(surf_tag, tag=-1)
            slices_ext_int_tags.append(slice_tag)
        return np.array(slices_ext_int_tags)

    def add_intersurface_planes(
        self,
        intersurface_line_tags,
        intersection_line_tag_ext,
        intersection_line_tag_int,
    ):
        # 4 lines per surface
        intersurface_line_tags_r = np.array(intersurface_line_tags, dtype=int).reshape(
            (-1, 4)
        )
        intersection_line_tag_ext_r = (
            np.array(intersection_line_tag_ext, dtype=int).reshape((4, -1)).T
        )
        intersection_line_tag_int_r = (
            np.array(intersection_line_tag_int, dtype=int).reshape((4, -1)).T
        )

        intersurface_curveloop_tag = []
        self.logger.debug("Intersurface planes:")
        self.logger.debug("j, i")
        for i in range(len(intersurface_line_tags_r) - 1):
            intersurface_line_tags_r_i = intersurface_line_tags_r[i]
            for j in range(len(intersurface_line_tags_r_i)):
                self.logger.debug(
                    f"{j}, {i}:\t{intersurface_line_tags_r[i][j]} {intersection_line_tag_int_r[i][j]} {intersurface_line_tags_r[i + 1][j]} {intersection_line_tag_ext_r[i][j]}"
                )
                intersurf_tag = self.factory.addCurveLoop(
                    [
                        intersurface_line_tags_r[i][j],
                        intersection_line_tag_int_r[i][j],
                        intersurface_line_tags_r[i + 1][j],
                        intersection_line_tag_ext_r[i][j],
                    ],
                    tag=-1,
                )
                intersurface_curveloop_tag.append(intersurf_tag)

        intersurface_surface_tags = []
        for surf_tag in intersurface_curveloop_tag:
            intersurf_tag = self.factory.addSurfaceFilling(surf_tag, tag=-1)
            intersurface_surface_tags.append(intersurf_tag)
        return intersurface_surface_tags

    def gmsh_geometry_formulation(self, array: np.ndarray, idx_list: np.ndarray):
        array_pts_tags = self.insert_points(array)

        intersection_line_tag, indexed_points_coi = self.insert_intersection_line(
            array_pts_tags, idx_list
        )

        array_bspline, array_split_idx = self.insert_bspline(
            array, array_pts_tags, indexed_points_coi
        )

        # create curveloop between array_bspline and intersection_line_tag
        bspline_filling_tags = self.add_bspline_filling(
            array_bspline, intersection_line_tag, self.slicing_coefficient
        )
        return (
            indexed_points_coi,
            array_bspline,
            intersection_line_tag,
            bspline_filling_tags,
        )

    def meshing_transfinite(
        self,
        longitudinal_line_tags,
        transverse_line_tags,
        radial_line_tags,
        surface_tags,
        volume_tags,
        phase="cort",
    ):
        self.factory.synchronize()

        longitudinal_line_tags = list(map(int, longitudinal_line_tags))
        radial_line_tags = list(map(int, radial_line_tags))
        surface_tags = list(map(int, surface_tags))
        volume_tags = list(map(int, volume_tags))

        n_transverse = None
        if phase == "cort":
            n_transverse = self.n_transverse_cort
            PROGRESSION_FACTOR = 1.0
        elif phase == "trab":
            n_transverse = self.n_transverse_trab
            PROGRESSION_FACTOR = 1.05

        for ll in longitudinal_line_tags:
            self.model.mesh.setTransfiniteCurve(ll, self.n_longitudinal)

        for ll in transverse_line_tags:
            self.model.mesh.setTransfiniteCurve(
                ll, n_transverse, "Progression", PROGRESSION_FACTOR
            )

        for intersection in radial_line_tags:
            self.model.mesh.setTransfiniteCurve(intersection, self.n_radial)

        for surface in surface_tags:
            self.model.mesh.setTransfiniteSurface(surface)

        for volume in volume_tags:
            self.model.mesh.setTransfiniteVolume(volume)

    def add_volume(
        self,
        cortical_ext_surfs,
        cortical_int_surfs,
        slices_tags,
        intersurface_surface_tags,
    ):
        cortical_ext_surfs = np.array(cortical_ext_surfs, dtype=int).reshape((-1, 4))
        cortical_int_surfs = np.array(cortical_int_surfs, dtype=int).reshape((-1, 4))
        slices_tags_r = np.array(slices_tags, dtype=int).reshape((-1, 4))

        intersurface_surface_tags_r = np.array(intersurface_surface_tags).reshape(
            (-1, 4)
        )
        intersurface_surface_tags_s = np.append(
            intersurface_surface_tags_r,
            intersurface_surface_tags_r[:, 0][:, np.newaxis],
            axis=1,
        )

        surface_loop_tag = []
        for i in range(len(slices_tags_r) - 1):
            slices_tag_s = slices_tags_r[i]
            for j, _ in enumerate(slices_tag_s):
                surface_loop_t = self.factory.addSurfaceLoop(
                    [
                        intersurface_surface_tags_s[i][j],
                        slices_tags_r[i][j],
                        cortical_ext_surfs[i][j],
                        slices_tags_r[i + 1][j],
                        cortical_int_surfs[i][j],
                        intersurface_surface_tags_s[i][j + 1],
                    ],
                    tag=-1,
                )
                surface_loop_tag.append(surface_loop_t)

        volume_tag = []
        for i in range(len(surface_loop_tag)):
            volume_t = self.factory.addVolume([surface_loop_tag[i]], tag=-1)
            volume_tag.append(volume_t)

        return volume_tag

    def sort_by_indexes(self, lst, indexes, reverse=False):
        return [
            val
            for (_, val) in sorted(
                zip(indexes, lst), key=lambda x: x[0], reverse=reverse
            )
        ]

    def query_closest_idx(self, list_1: list, list_2: list):
        """# TODO: write docstring

        Args:
            coi (list): _description_
            array (list): _description_
        """ """"""
        coi_coords = []
        trab_coords = []
        for i, _ in enumerate(list_1):
            coi_coords_s = [self.model.getValue(0, idx, []) for idx in list_1[i]]
            trab_coords_s = [self.model.getValue(0, idx, []) for idx in list_2[i]]
            coi_coords.append(coi_coords_s)
            trab_coords.append(trab_coords_s)

        trab_idx_closest_ccw = self.sort_ccw(trab_coords[0])
        list_2_np = np.array(list_2)
        list_2_sorted = [subarr[trab_idx_closest_ccw] for subarr in list_2_np]
        return list_2_sorted

    def trabecular_cortical_connection(self, coi_idx, trab_point_tags):
        """
        # TODO: write docstring

        Args:
            coi_idx (list[int]): _description_
            trab_point_tags (list[int]): _description_
        """
        coi_idx = np.array(coi_idx, dtype=int).tolist()
        trab_point_tags = np.array(trab_point_tags, dtype=int).tolist()

        trab_idx_closest = trab_point_tags

        trab_cort_line_tags = []
        for i, _ in enumerate(coi_idx):
            for j, _ in enumerate(coi_idx[i]):
                line_tag_s = self.factory.addLine(
                    coi_idx[i][j], trab_idx_closest[i][j], tag=-1
                )
                self.logger.debug(
                    f"AddLine {line_tag_s}: {coi_idx[i][j]} {trab_idx_closest[i][j]}"
                )
                trab_cort_line_tags.append(line_tag_s)
        return trab_cort_line_tags

    def trabecular_planes_inertia(
        self, trab_cort_line_tags, trab_line_tags_v, intersection_line_tags_int
    ):
        trab_cort_line_tags_np = np.array(trab_cort_line_tags).reshape(
            (self.slicing_coefficient, -1)
        )
        trab_line_tags_v_np = np.array(trab_line_tags_v, dtype=int).reshape(
            (-1, self.slicing_coefficient - 1)
        )

        intersection_line_tags_int_np = np.array(
            intersection_line_tags_int, dtype=int
        ).reshape((-1, self.slicing_coefficient - 1))

        self.logger.debug("Trabecular planes of inertia")
        self.logger.debug("j, i")
        trab_plane_inertia_tags = []
        for j in range(0, len(trab_line_tags_v_np[:, 0])):
            for i in range(1, len(trab_cort_line_tags_np[:, 0])):
                self.logger.debug(
                    f"{j}, {i}:\t{trab_cort_line_tags_np[i-1][j]} {intersection_line_tags_int_np[j][i-1]} {trab_cort_line_tags_np[i][j]} {trab_line_tags_v_np[j][i-1]}"
                )
                curve_loop = self.factory.addCurveLoop(
                    [
                        trab_cort_line_tags_np[i - 1][j],
                        intersection_line_tags_int_np[j][i - 1],
                        trab_cort_line_tags_np[i][j],
                        trab_line_tags_v_np[j][i - 1],
                    ],
                    tag=-1,
                )
                trab_plane_s = self.factory.addSurfaceFilling(curve_loop, tag=-1)
                trab_plane_inertia_tags.append(trab_plane_s)

        return trab_plane_inertia_tags

    def trabecular_slices(
        self,
        trab_cort_line_tags,
        trab_line_tags_h,
        cort_int_bspline_tags,
    ):
        trab_line_tags_h_np = np.array(trab_line_tags_h, dtype=int).reshape((-1, 4))

        trab_cort_line_tags_np_s = np.array(trab_cort_line_tags, dtype=int).reshape(
            (-1, 4)
        )
        trab_cort_line_tags_np = np.append(
            trab_cort_line_tags_np_s,
            trab_cort_line_tags_np_s[:, 0][:, np.newaxis],
            axis=1,
        )

        cort_int_bspline_tags_np = np.array(cort_int_bspline_tags, dtype=int).reshape(
            (-1, 4)
        )

        self.logger.debug("Trabecular slices")
        self.logger.debug("j, i")
        trabecular_slice_surf_tags = []
        for i in range(len(trab_cort_line_tags_np)):
            for j in range(1, len(trab_cort_line_tags_np[i])):
                self.logger.debug(
                    f"{j}, {i}:\t{trab_cort_line_tags_np[i][j-1]} {trab_line_tags_h_np[i][j-1]} {trab_cort_line_tags_np[i][j]} {cort_int_bspline_tags_np[i][j-1]}"
                )

                curve_loop = self.factory.addCurveLoop(
                    [
                        trab_cort_line_tags_np[i][j - 1],
                        trab_line_tags_h_np[i][j - 1],
                        trab_cort_line_tags_np[i][j],
                        cort_int_bspline_tags_np[i][j - 1],
                    ],
                    tag=-1,
                )

                trab_slice = self.factory.addPlaneSurface([curve_loop], tag=-1)
                trabecular_slice_surf_tags.append(trab_slice)
        return trabecular_slice_surf_tags

    def get_trabecular_cortical_volume_mesh(
        self,
        trab_slice_surf_tags,
        trab_plane_inertia_tags,
        cortical_int_surfs,
        trab_surfs_v,
    ):
        """
        # TODO: write docstring
        """
        trab_slice_surf_tags_np = np.array(trab_slice_surf_tags, dtype=int).reshape(
            (-1, 4)  # * mind the 4 (4 surfaces per trabecular slice)
        )

        trab_surfs_v_np = (
            np.array(trab_surfs_v, dtype=int)
            .reshape(-1, self.slicing_coefficient - 1)
            .T
        )

        trab_plane_inertia_tags_np = (
            np.array(trab_plane_inertia_tags, dtype=int)
            .reshape((-1, self.slicing_coefficient - 1))
            .T
        )
        trab_plane_inertia = np.concatenate(
            (trab_plane_inertia_tags_np, trab_plane_inertia_tags_np[:, 0][:, None]),
            axis=1,
        )

        cortical_int_surfs_np = np.array(cortical_int_surfs, dtype=int).reshape(
            (self.slicing_coefficient - 1, -1)
        )
        cortical_int_surfs_np_2 = np.concatenate(
            (cortical_int_surfs_np, cortical_int_surfs_np[:, 0][:, None]), axis=1
        )

        cort_trab_vol_tags = []
        self.logger.debug("Cortical-Trabecular volume mesh")
        self.logger.debug("j, i")
        for j in range(len(trab_plane_inertia[:, 0])):
            for i in range(1, len(trab_plane_inertia[0, :])):
                self.logger.debug(
                    f"{j}, {i}:\t{trab_plane_inertia[j][i-1]} {trab_slice_surf_tags_np[j][i-1]} "
                    f"{trab_plane_inertia[j][i]} {cortical_int_surfs_np_2[j][i-1]} "
                    f"{trab_slice_surf_tags_np[j+1][i-1]} {trab_surfs_v_np[j][i-1]}"
                )
                surf_loop = self.factory.addSurfaceLoop(
                    [
                        trab_plane_inertia[j][i - 1],
                        trab_slice_surf_tags_np[j][i - 1],
                        trab_plane_inertia[j][i],
                        cortical_int_surfs_np_2[j][i - 1],
                        trab_slice_surf_tags_np[j + 1][i - 1],
                        trab_surfs_v_np[j][i - 1],
                    ],
                    tag=-1,
                )
                vol_s = self.factory.addVolume([surf_loop], tag=-1)
                cort_trab_vol_tags.append(vol_s)

        return cort_trab_vol_tags

    def sort_cw_legacy(self, coords):
        """check if this functions is still needed"""
        coords = np.asarray(coords)
        center = np.mean(coords, axis=0)
        angles = np.arctan2(coords[:, 1] - center[1], coords[:, 0] - center[0])
        sorted_indices = np.argsort(angles)
        sorted_indices = list(sorted_indices)
        # guarantee that the first point is always in the first quadrant
        if angles[sorted_indices[0]] > 0:
            self.logger.warning("First point is not in 1st quadrant, modifying.")
            self.logger.warning(f"Coords: {coords[sorted_indices[0]]}")
            self.logger.warning(f"Angle = {angles[sorted_indices[0]]}")
            sorted_indices = sorted_indices[1:] + [sorted_indices[0]]
        return sorted_indices

    def sort_ccw_test(self, coords):
        coords = np.asarray(coords)
        center = np.mean(coords, axis=0)
        angles = np.arctan2(coords[:, 1] - center[1], coords[:, 0] - center[0])
        closest_to_3 = np.argmin(np.abs(angles))
        angles_idx = np.arange(len(angles))
        sorted_indices_t = np.argsort(angles, kind="stable")
        sorted_indices = np.roll(angles_idx[sorted_indices_t], -closest_to_3)
        return sorted_indices

    def sort_ccw(self, coords: np.ndarray) -> np.ndarray:
        x_coords, y_coords, _ = zip(*coords)
        centroid = (sum(x_coords) / len(coords), sum(y_coords) / len(coords))

        # Calculate angle of each coordinate relative to negative x-axis and negative y-axis
        axis_s = (-1, -1)
        axis = (axis_s[0] - centroid[0], axis_s[1] - centroid[1])
        angles = []
        for coord in coords:
            vec = (coord[0] - centroid[0], coord[1] - centroid[1])
            angle = math.atan2(vec[1], vec[0]) - math.atan2(axis[1], axis[0])
            if angle < 0:
                angle += 2 * math.pi
            angles.append(angle)

        # Sort coordinates by angle and distance to centroid
        sorted_angles = np.argsort(angles)
        angles_idx = np.arange(len(angles))
        sorted_indices = angles_idx[sorted_angles]
        return sorted_indices

    def mesh_generate(self, dim: int, element_order: int):
        self.option.setNumber("Mesh.RecombineAll", 1)
        self.option.setNumber("Mesh.RecombinationAlgorithm", 1)
        self.option.setNumber("Mesh.Recombine3DLevel", 0)
        self.option.setNumber("Mesh.ElementOrder", element_order)
        self.model.mesh.generate(dim)

    def analyse_mesh_quality(self, hiding_thresh: float) -> None:
        self.plugin.setNumber("AnalyseMeshQuality", "JacobianDeterminant", 1)
        self.plugin.setNumber("AnalyseMeshQuality", "CreateView", 1)
        self.plugin.setNumber("AnalyseMeshQuality", "DimensionOfElements", -1)
        self.plugin.setNumber("AnalyseMeshQuality", "HidingThreshold", hiding_thresh)
        self.plugin.run("AnalyseMeshQuality")
        return None

    def gmsh_get_nodes(self):
        nTagsCoord_dict = {}
        for physical_group in self.model.getPhysicalGroups():
            nTags_s, nCoord_s = self.model.mesh.getNodesForPhysicalGroup(
                3, physical_group[1]
            )
            nTags_np = np.array(nTags_s)
            nCoord_np = np.array(nCoord_s).reshape(-1, 3)
            # create dictionary with key = nTags_np and value = nCoord_np
            nTagsCoord_dict_s = dict(zip(nTags_np, nCoord_np))
            nTagsCoord_dict.update(nTagsCoord_dict_s)
        return nTagsCoord_dict

    def gmsh_get_elms(self):
        elms_dict = {}
        nodeTags = None
        for vol in self.model.getEntities(3):
            elmTypes_s, elmTags_s, nodeTags_s = self.model.mesh.getElements(3, vol[1])

            if elmTypes_s[0] == 5:
                # 8-node hexahedron
                nodeTags = np.array(nodeTags_s[0]).reshape(-1, 8)
            elif elmTypes_s[0] == 12:
                # 27-node second order hexahedron (8 nodes associated with the vertices, 12 with the edges, 6 with the faces and 1 with the volume)
                nodeTags = np.array(nodeTags_s[0]).reshape(-1, 27)

            elms_s = dict(zip(elmTags_s[0], nodeTags))
            elms_dict.update(elms_s)
        return elms_dict

    def gmsh_get_bnds(self, nodes: dict):
        """creates two dictionaries defining the boundary nodes of the mesh based on their z coordinate

        Args:
            nodes (dict): node set of the mesh

        Returns:
            bnds_bot, bnds_top (dict): node sets of the bottom and top boundary of the mesh
        """
        z_min = float("inf")
        z_max = float("-inf")
        tol = 0.05

        for arr in nodes.values():
            last_element = arr[-1]
            z_min = min(z_min, last_element)
            z_max = max(z_max, last_element)

        # mask the dict to get only the key value pairs with z_min and z_max
        # here z_max and z_min are inverted because of the nature of our csys
        # (the most distal part is actually at z=0 and the most proximal at z>0)
        bnds_bot = {
            k: v for k, v in nodes.items() if math.isclose(v[2], z_max, rel_tol=tol)
        }
        bnds_top = {
            k: v for k, v in nodes.items() if math.isclose(v[2], z_min, rel_tol=tol)
        }
        return bnds_bot, bnds_top

    def gmsh_get_reference_point_coord(self, nodes: dict):
        OFFSET_MM = 2  # RP offset in mm from top surface
        # get the center of mass of the nodes dictionary values
        center_of_mass = np.mean(list(nodes.values()), axis=0)
        max_z = np.max(np.array(list(nodes.values()))[:, 2])
        reference_point_coords = np.array(
            [
                center_of_mass[0],
                center_of_mass[1],
                abs(max_z) + OFFSET_MM,
            ]
        )
        return reference_point_coords

    def get_centroids_dict(self, centroids):
        """
        Returns a dictionary of centroids with keys as indices and values as centroids.

        Args:
            centroids (np.array): array of centroids in (x, y, z) format (shape: (n_elms, 3))

        Returns:
            centroids_dict (dict): dictionary of centroids with keys as indices and values as centroids
        """
        centroids_dict = {}
        for i, centroid in enumerate(centroids):
            centroids_dict[i + 1] = centroid
        return centroids_dict

    def split_dict_by_array_len(self, input_dict, len1):
        dict1 = {}
        dict2 = {}
        count1 = 0
        for key, value in input_dict.items():
            if count1 < len1:
                dict1[key] = value
                count1 += 1
            else:
                dict2[key] = value
        return dict1, dict2

    def nodes2coords(self, nodes, elements):
        """
        https://github.com/dmelgarm/gmsh/blob/master/gmsh_tools.py#L254
        Associate node coordinates to each element
        """

        ncoords = np.zeros((len(elements), 10))
        for k in range(len(elements)):
            node1 = int(elements[k, 5])
            node2 = int(elements[k, 6])
            node3 = int(elements[k, 7])
            ncoords[k, 0] = k + 1
            # Get node 1 coordinates
            i = np.where(nodes[:, 0] == node1)[0]
            ncoords[k, 1:4] = nodes[i, 1:4]
            # Get node 2 coordinates
            i = np.where(nodes[:, 0] == node2)[0]
            ncoords[k, 4:7] = nodes[i, 1:4]
            # Get node 1 coordinates
            i = np.where(nodes[:, 0] == node3)[0]
            ncoords[k, 7:10] = nodes[i, 1:4]
        return ncoords

    def get_barycenters(self, tag_s: list[int]):
        """
        Gets barycenters of each volumetric element of type 5 (8-node hexahedron) or 12 (27-node second order hexahedron)
        Returns:
            barycenters (np.array): array of barycenters in (x, y, z) format (shape: (n_elms, 3))
        """

        # * add compartment discrimination for cort/trab physical groups

        fast_s = False
        primary_s = False

        barycenters_t = []
        # start by assuming that elementType=5 (8-node hexahedron)
        for i in range(min(tag_s), max(tag_s) + 1):
            b = gmsh.model.mesh.getBarycenters(
                elementType=5, tag=i, fast=fast_s, primary=primary_s
            )
            barycenters_t.append(b)

        if all(np.size(b) == 0 for b in barycenters_t):
            # assume there's no mixed linear/quadratic elements --> reinitialize barycenters_t
            barycenters_t = []
            # if elementType=5 is empty, then assume it is a second order mesh (elementType=12, 27-node hexahedron)
            for i in range(min(tag_s), max(tag_s) + 1):
                b = gmsh.model.mesh.getBarycenters(
                    elementType=12, tag=i, fast=fast_s, primary=primary_s
                )
                barycenters_t.append(b)

        barycenters_t = np.concatenate(barycenters_t, axis=0)
        barycenters_xyz = barycenters_t.reshape(-1, 3)
        return barycenters_xyz

    def get_elm_volume(self, tag_s: list[int]):
        """
        Returns an array of containing the volume of each element for the given tags.

        Args:
            tag_s (list[int]): list of element tags to get volumes for

        Returns:
            volumes (np.ndarray): array of element volumes (shape: (n_elms, 1))
        """
        volumes = []
        for _, elementTags, _ in (
            self.model.mesh.getElements(dim=3, tag=tag) for tag in tag_s
        ):
            for i in elementTags:
                v = self.model.mesh.getElementQualities(
                    elementTags=i, qualityName="volume"
                )
                volumes.append(v)

        volumes = np.concatenate(volumes).reshape(-1, 1)

        return volumes

    def get_radius_longest_edge(self, tag_s):
        """
        Compute the radius of the longest edge for each element in the given tag_s.


        Args:
            tag_s: list([int]) List of element tags to compute the radius for.

        Returns:
            _:     (float) The radius of the longest edge among all elements in tag_s.
        """
        radius = np.array([])
        for _, elementTags, _ in (
            self.model.mesh.getElements(dim=3, tag=tag) for tag in tag_s
        ):
            for i in elementTags:
                edge_min = self.model.mesh.getElementQualities(
                    elementTags=i, qualityName="minEdge"
                )
                edge_max = self.model.mesh.getElementQualities(
                    elementTags=i, qualityName="maxEdge"
                )

                r = np.sqrt(edge_min**2 + edge_max**2) / 2
                radius = np.append(radius, r)
        return np.max(radius)


class TrabecularVolume(Mesher):
    def __init__(
        self,
        geo_file_path,
        mesh_file_path,
        slicing_coefficient,
        n_longitudinal,
        n_transverse_cort,
        n_transverse_trab,
        n_radial,
        QUAD_REFINEMENT,
    ):
        self.model = gmsh.model
        self.factory = self.model.occ
        self.geo_file_path = geo_file_path
        self.mesh_file_path = mesh_file_path
        self.slicing_coefficient = slicing_coefficient
        self.n_transverse_cort = n_transverse_cort
        self.n_transverse_trab = n_transverse_trab
        self.n_radial = n_radial
        self.logger = logging.getLogger(LOGGING_NAME)
        self.coi_idx = []
        self.line_tags_v = []
        self.line_tags_h = []
        self.surf_tags = []
        self.vol_tags = []
        self.LENGTH_FACTOR = float(1.0)
        self.QUAD_REFINEMENT = QUAD_REFINEMENT
        super().__init__(
            geo_file_path,
            mesh_file_path,
            slicing_coefficient,
            n_longitudinal,
            n_transverse_cort,
            n_transverse_trab,
            n_radial,
        )

    def principal_axes_length(self, array):
        l_i = np.linalg.norm(array[0] - array[1])
        l_j = np.linalg.norm(array[0] - array[2])
        return l_i, l_j

    def get_offset_points(self, array, _center, l_i, l_j):
        # calculate offset point from _center and float(LENGTH_FACTOR) * half of the principal axes length
        offset_i = [self.LENGTH_FACTOR * l_i / 2, 0, 0]
        offset_j = [0, self.LENGTH_FACTOR * l_j / 2, 0]

        # replace the offset point in the array
        array[0] = np.array(_center) + np.array(offset_i)
        array[1] = np.array(_center) - np.array(offset_i)
        array[2] = np.array(_center) + np.array(offset_j)
        array[3] = np.array(_center) - np.array(offset_j)
        return array

    def get_trabecular_position(self):
        coi_idx_r = np.reshape(self.coi_idx, (-1, 3))
        # create subarrays of the coi_idx array for each slice (coi_idx[:, 2])
        coi_idx_every_4_points = np.split(
            coi_idx_r, np.where(np.diff(coi_idx_r[:, 2]))[0] + 1
        )

        # iterate over the subarrays and calculate the principal axes length
        trabecular_points = np.empty((len(coi_idx_every_4_points), 4, 3))
        for i, _ in enumerate(coi_idx_every_4_points):
            c_x = coi_idx_every_4_points[i][:, 0]
            c_y = coi_idx_every_4_points[i][:, 1]
            c_z = coi_idx_every_4_points[i][:, 2]
            _center = [np.mean(c_x), np.mean(c_y), np.mean(c_z)]

            # calculate the principal axes length
            l_i, l_j = self.principal_axes_length(coi_idx_every_4_points[i])
            trabecular_points[i] = self.get_offset_points(
                coi_idx_every_4_points[i], _center, l_i, l_j
            )

            # sort points in cw direction
            # trabecular_points[i] = trabecular_points[i][[0, 2, 1, 3]]  # ? is this necessary?
        return np.array(trabecular_points, dtype=np.float32).reshape((-1, 3))

    def sort_trab_coords(self, point_tags):
        self.factory.synchronize()
        start_point = [lst for lst in point_tags]
        coords = [self.model.getValue(0, point, []) for point in start_point]
        point_tags = np.split(
            np.array(point_tags), self.slicing_coefficient
        )  # split every 4 points
        coords_split = np.split(
            np.array(coords), self.slicing_coefficient
        )  # split every x, y, z coordinate

        # sort the sub-arrays in counterclockwise order
        point_tags_sorted0 = self.sort_ccw(coords_split[0])  # ! HERE
        # for each sub-array point_tags, sort the points with point_tags_sorted0
        point_tags_sorted = [
            point_tags[point_tags_sorted0] for point_tags in point_tags
        ]
        return point_tags_sorted

    def get_trabecular_vol(self, coi_idx):
        self.coi_idx = coi_idx
        trabecular_points = self.get_trabecular_position()
        point_tags = self.insert_points(trabecular_points)
        point_tags_sorted = self.sort_trab_coords(point_tags.tolist())
        point_tags_r = np.reshape(point_tags_sorted, (-1, 4))

        # concatenate first point to the end of each subarray
        points_first_column = point_tags_r[:, 0]
        point_tags_c = np.concatenate(
            (point_tags_r, points_first_column[:, None]), axis=1
        )

        line_tags_h = []
        for i in range(len(point_tags_c[:, 0])):
            line_tags_s = self.insert_lines(point_tags_c[i])
            line_tags_h.append(line_tags_s)

        surf_tags_h = []
        for i, _ in enumerate(line_tags_h):
            trab_curveloop_h = self.factory.addCurveLoop(line_tags_h[i], tag=-1)
            trab_tag_h = self.factory.addPlaneSurface([trab_curveloop_h], tag=-1)
            surf_tags_h.append(trab_tag_h)

        line_tags_v = []
        for j in range(len(point_tags_c[0, :]) - 1):
            line_tags_s = self.insert_lines(point_tags_c[:, j])
            line_tags_v.append(line_tags_s)

        line_tags_v = np.array(line_tags_v, dtype=int).reshape(
            (-1, (self.slicing_coefficient - 1))
        )
        line_tags_v = np.concatenate((line_tags_v, line_tags_v[:, 0][:, None]), axis=1)
        line_tags_v = np.append(
            line_tags_v, line_tags_v[0, :][None, :], axis=0
        ).tolist()

        line_tags_h = np.array(line_tags_h, dtype=int).reshape((-1, 4))
        line_tags_h = np.concatenate(
            (line_tags_h, line_tags_h[:, 0][:, None]), axis=1
        ).tolist()

        surf_tags_v = []
        self.logger.debug("Inner trabecular surface")
        self.logger.debug("j, i")
        for j in range(len(line_tags_v) - 1):
            line_tag = line_tags_v[j]
            for i in range(len(line_tag) - 1):
                self.logger.debug(
                    f"{j}, {i}:\t{line_tags_h[i][j]} {line_tags_v[j][i]} {line_tags_h[i + 1][j]} {line_tags_v[j + 1][i]}"
                )
                trab_curveloop_v = self.factory.addCurveLoop(
                    [
                        line_tags_h[i][j],
                        line_tags_v[j][i],
                        line_tags_h[i + 1][j],
                        line_tags_v[j + 1][i],
                    ],
                    tag=-1,
                )
                trab_tag_v = self.factory.addSurfaceFilling(trab_curveloop_v, tag=-1)
                surf_tags_v.append(trab_tag_v)

        # create volumes
        surf_tags_v = np.array(surf_tags_v).reshape((4, -1))
        surf_tags_h = np.array(surf_tags_h)

        trab_surf_loop_tag = []
        for i in range(3, len(surf_tags_v[:, 0])):
            for j in range(1, len(surf_tags_h)):
                trab_surf_loop_s = self.factory.addSurfaceLoop(
                    [
                        surf_tags_h[j - 1],
                        surf_tags_v[i - 3, j - 1],
                        surf_tags_v[i - 2, j - 1],
                        surf_tags_v[i - 1, j - 1],
                        surf_tags_v[i, j - 1],
                        surf_tags_h[j],
                    ],
                    tag=-1,
                )
                trab_surf_loop_tag.append(trab_surf_loop_s)

        # make volume
        trab_vol_tag = []
        if self.QUAD_REFINEMENT is not True:
            for _, surf_tag in enumerate(trab_surf_loop_tag):
                volume_t = self.factory.addVolume([surf_tag], tag=-1)
                trab_vol_tag.append(volume_t)

        self.line_tags_v = list(map(int, np.unique(line_tags_v)))
        self.line_tags_h = list(map(int, np.unique(line_tags_h)))
        self.surf_tags_v = list(map(int, np.unique(surf_tags_v)))
        self.surf_tags_h = list(map(int, np.unique(surf_tags_h)))
        self.vol_tags = list(map(int, trab_vol_tag))

        return (
            point_tags_r,
            self.line_tags_v,
            self.line_tags_h,
            self.surf_tags_v,
            self.surf_tags_h,
            self.vol_tags,
        )

    def get_vertices_coords(self, vertices_tags):
        self.factory.synchronize()
        vertices_coords = []
        for vertex in vertices_tags:
            vertices_coords.append(self.model.getValue(0, vertex, []))
        return np.array(vertices_coords, dtype=np.float32)

    def set_length_factor(self, length_factor):
        self.LENGTH_FACTOR = length_factor<|MERGE_RESOLUTION|>--- conflicted
+++ resolved
@@ -41,7 +41,6 @@
         self.logger = logging.getLogger(LOGGING_NAME)
         self.shpg = shpg
 
-<<<<<<< HEAD
     def polygon_tensor_of_inertia(self, ext_arr, int_arr) -> tuple:
         # ext_arr = np.vstack((ext_arr, ext_arr[0]))
         # int_arr = np.vstack((int_arr, int_arr[0]))
@@ -57,18 +56,6 @@
         except Exception:
             self.logger.error("Polygon difference failed")
             sys.exit(99)
-=======
-    def polygon_tensor_of_inertia(
-        self, ext_arr: np.ndarray, int_arr: np.ndarray
-    ) -> tuple:
-        extpol = None
-        intpol = None
-        ext_arr = np.vstack((ext_arr, ext_arr[0]))
-        int_arr = np.vstack((int_arr, int_arr[0]))
-        extpol = shpg.polygon.Polygon(ext_arr)
-        intpol = shpg.polygon.Polygon(int_arr)
-        cortex = extpol.difference(intpol)
->>>>>>> ef4b8c88
         cortex_centroid = (
             cortex.centroid.coords.xy[0][0],
             cortex.centroid.coords.xy[1][0],
