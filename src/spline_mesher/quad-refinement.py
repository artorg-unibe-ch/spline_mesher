--- conflicted
+++ resolved
@@ -976,11 +976,7 @@
     # * 10. Create 2D mesh
     trab_refinement.factory.synchronize()
     gmsh.write(
-<<<<<<< HEAD
-        "99_testing_prototyping/trabecular-refinement/transfinite-volume-tests.geo_unrolled"
-=======
         "99_testing_prototyping/trab-refinement-tests/transfinite-volume-tests-03.geo_unrolled"
->>>>>>> d72efedd
     )
     # https://gitlab.onelab.info/gmsh/gmsh/-/issues/1710
     # gmsh.model.mesh.generate(3)
