[metadata]
name = pyhexspline
description = A Python package for generating GMSH meshes from SCANCO HR-pQCT images
long_description = file: README.md
author = Simone Poncioni
license = MIT
platforms = unix, linux, osx, cygwin, win32
classifiers =
    Programming Language :: Python :: 3.9
    Programming Language :: Python :: 3.10
    Operating System :: OS Independent

[options]
packages =
    pyhexspline
install_requires =
<<<<<<< HEAD
    gmsh>=4.11
=======
    gmsh>=4.12
>>>>>>> e0837165
    matplotlib>=3.5
    nose >= 1.3.7
    numpy>=1.21
    opencv_python>=4.5
    plotly>=5.11
    scipy <= 1.10
    shapely>=1.9
    seaborn>=0.12
    SimpleITK>=2.2
    vtk>=9.2
    cython>=0.29.30
python_requires = >=3.9
package_dir =
    =src
zip_safe = no

[options.extras_require]
testing =
    pytest>=6.0
    pytest-cov>=2.0
    mypy>=0.910
    flake8>=3.9
    tox>=3.24
    nose>=1.3
    cython>=0.29.30


[options.package_data]
spline_hexmesher = py.typed
cython_functions = cython_functions.pyx

[flake8]
max-line-length = 240
extend-ignore = E203

[mypy]
python_version = 3.9
ignore_missing_imports = True

[testenv]
deps =
    pytest
    pytest-cov
commands =
    pytest --cov=spline_mesher tests/<|MERGE_RESOLUTION|>--- conflicted
+++ resolved
@@ -14,11 +14,7 @@
 packages =
     pyhexspline
 install_requires =
-<<<<<<< HEAD
-    gmsh>=4.11
-=======
     gmsh>=4.12
->>>>>>> e0837165
     matplotlib>=3.5
     nose >= 1.3.7
     numpy>=1.21
